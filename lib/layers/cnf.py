import torch
import torch.nn as nn

<<<<<<< HEAD

def weights_init(m):
    classname = m.__class__.__name__
    if classname.find('Linear') != -1:
        nn.init.constant_(m.weight, 0)
        nn.init.normal_(m.bias, 0, 0.01)


class GatedLinear(nn.Module):
    def __init__(self, in_features, out_features):
        super(GatedLinear, self).__init__()
        self.layer_f = nn.Linear(in_features, out_features)
        self.layer_g = nn.Linear(in_features, out_features)

    def forward(self, x):
            f = self.layer_f(x)
            g = torch.sigmoid(self.layer_g(x))
            return f * g


class GatedConv(nn.Module):
    def __init__(self, in_channels, out_channels, kernel_size, stride=1, padding=0, groups=1):
        super(GatedConv, self).__init__()
        self.layer_f = nn.Conv2d(
            in_channels, out_channels, kernel_size,
            stride=stride, padding=padding, dilation=1, groups=groups
        )
        self.layer_g = nn.Conv2d(
            in_channels, out_channels, kernel_size,
            stride=stride, padding=padding, dilation=1, groups=groups
        )

    def forward(self, x):
        f = self.layer_f(x)
        g = torch.sigmoid(self.layer_g(x))
        return f * g


class GatedConvTranspose(nn.Module):
    def __init__(self, in_channels, out_channels, kernel_size, stride=1, padding=0, output_padding=0, groups=1):
        super(GatedConvTranspose, self).__init__()
        self.layer_f = nn.ConvTranspose2d(
            in_channels, out_channels, kernel_size,
            stride=stride, padding=padding, output_padding=output_padding, groups=groups
        )
        self.layer_g = nn.ConvTranspose2d(
            in_channels, out_channels, kernel_size,
            stride=stride, padding=padding, output_padding=output_padding, groups=groups
        )

    def forward(self, x):
        f = self.layer_f(x)
        g = torch.sigmoid(self.layer_g(x))
        return f * g

class HyperLinear(nn.Module):
    def __init__(self, input_shape, dim_out, hypernet_dim=8, n_hidden=1, activation=nn.Tanh, **unused_kwargs):
        super(HyperLinear, self).__init__()
        self.dim_in = input_shape[0]
        self.dim_out = dim_out
        self.params_dim = self.dim_in * self.dim_out + self.dim_out

        layers = []
        dims = [1] + [hypernet_dim] * n_hidden + [self.params_dim]
        for i in range(1, len(dims)):
            layers.append(nn.Linear(dims[i - 1], dims[i]))
            if i < len(dims) - 1:
                layers.append(activation())
        self._hypernet = nn.Sequential(*layers)
        self._hypernet.apply(weights_init)

    def forward(self, t, x):
        params = self._hypernet(t.view(1, 1)).view(-1)
        b = params[:self.dim_out].view(self.dim_out)
        w = params[self.dim_out:].view(self.dim_out, self.dim_in)
        return F.linear(x, w, b)


class IgnoreLinear(nn.Module):
    def __init__(self, input_shape, dim_out, layer_type=nn.Linear, **unused_kwargs):
        super(IgnoreLinear, self).__init__()
        self._layer = layer_type(input_shape[0], dim_out)

    def forward(self, t, x):
        return self._layer(x)


class ConcatLinear(nn.Module):
    def __init__(self, input_shape, dim_out, layer_type=nn.Linear, **unused_kwargs):
        super(ConcatLinear, self).__init__()
        self._layer = layer_type(input_shape[0] + 1, dim_out)

    def forward(self, t, x):
        tt = torch.ones_like(x[:, :1]) * t
        ttx = torch.cat([tt, x], 1)
        return self._layer(ttx)


class BlendLinear(nn.Module):
    def __init__(self, input_shape, dim_out, layer_type=nn.Linear, **unused_kwargs):
        super(BlendLinear, self).__init__()
        self._layer0 = layer_type(input_shape[0], dim_out)
        self._layer1 = layer_type(input_shape[0], dim_out)

    def forward(self, t, x):
        y0 = self._layer0(x)
        y1 = self._layer1(x)
        return y0 + (y1 - y0) * t


class HyperConv2d(nn.Module):
    def __init__(
        self, input_shape, dim_out, ksize=3, stride=1, padding=0, dilation=1, groups=1, bias=True, transpose=False,
        **unused_kwargs
    ):
        super(HyperConv2d, self).__init__()
        assert len(input_shape) == 3, "input_shape expected to be of (C, H, W)."
        dim_in = input_shape[0]
        assert dim_in % groups == 0 and dim_out % groups == 0, "dim_in and dim_out must both be divisible by groups."
        self.dim_in = dim_in
        self.dim_out = dim_out
        self.ksize = ksize
        self.stride = stride
        self.padding = padding
        self.dilation = dilation
        self.groups = groups
        self.bias = bias
        self.transpose = transpose

        self.params_dim = int(dim_in * dim_out * ksize * ksize / groups)
        if self.bias:
            self.params_dim += dim_out
        self._hypernet = nn.Linear(1, self.params_dim)
        self.conv_fn = F.conv_transpose2d if transpose else F.conv2d
        self.input_shape = input_shape

        self._hypernet.apply(weights_init)

    def forward(self, t, x):
        params = self._hypernet(t.view(1, 1)).view(-1)
        weight_size = int(self.dim_in * self.dim_out * self.ksize * self.ksize / self.groups)
        if self.transpose:
            weight = params[:weight_size].view(self.dim_in, self.dim_out // self.groups, self.ksize, self.ksize)
        else:
            weight = params[:weight_size].view(self.dim_out, self.dim_in // self.groups, self.ksize, self.ksize)
        bias = params[:self.dim_out].view(self.dim_out) if self.bias else None
        batchsize = x.shape[0]
        x = x.view(batchsize, *self.input_shape)
        x = self.conv_fn(
            x, weight=weight, bias=bias, stride=self.stride, padding=self.padding, groups=self.groups,
            dilation=self.dilation
        )
        return x.view(batchsize, -1)


class IgnoreConv2d(nn.Module):
    def __init__(
        self, input_shape, dim_out, ksize=3, stride=1, padding=0, dilation=1, groups=1, bias=True, transpose=False,
        **unused_kwargs
    ):
        super(IgnoreConv2d, self).__init__()
        assert len(input_shape) == 3, "input_shape expected to be of (C, H, W)."
        dim_in = input_shape[0]
        module = nn.ConvTranspose2d if transpose else nn.Conv2d
        self._layer = module(
            dim_in, dim_out, kernel_size=ksize, stride=stride, padding=padding, dilation=dilation, groups=groups,
            bias=bias
        )
        self.input_shape = input_shape

    def forward(self, t, x):
        batchsize = x.shape[0]
        return self._layer(x.view(batchsize, *self.input_shape)).view(batchsize, -1)


class ConcatConv2d(nn.Module):
    def __init__(
        self, input_shape, dim_out, ksize=3, stride=1, padding=0, dilation=1, groups=1, bias=True, transpose=False,
        **unused_kwargs
    ):
        super(ConcatConv2d, self).__init__()
        assert len(input_shape) == 3, "input_shape expected to be of (C, H, W)."
        dim_in = input_shape[0]
        module = nn.ConvTranspose2d if transpose else nn.Conv2d
        self._layer = module(
            dim_in + 1, dim_out, kernel_size=ksize, stride=stride, padding=padding, dilation=dilation, groups=groups,
            bias=bias
        )
        self.input_shape = input_shape
=======
from integrate import odeint_adjoint as odeint
>>>>>>> 80c84003

from .wrappers.cnf_regularization import RegularizedODEfunc

<<<<<<< HEAD

class BlendConv2d(nn.Module):
    def __init__(
        self, input_shape, dim_out, ksize=3, stride=1, padding=0, dilation=1, groups=1, bias=True, transpose=False,
        **unused_kwargs
    ):
        super(BlendConv2d, self).__init__()
        assert len(input_shape) == 3, "input_shape expected to be of (C, H, W)."
        dim_in = input_shape[0]
        module = nn.ConvTranspose2d if transpose else nn.Conv2d
        self._layer0 = module(
            dim_in, dim_out, kernel_size=ksize, stride=stride, padding=padding, dilation=dilation, groups=groups,
            bias=bias
        )
        self._layer1 = module(
            dim_in, dim_out, kernel_size=ksize, stride=stride, padding=padding, dilation=dilation, groups=groups,
            bias=bias
        )
        self.input_shape = input_shape

    def forward(self, t, x):
        batchsize = x.shape[0]
        y0 = self._layer0(x.view(batchsize, *self.input_shape)).view(batchsize, -1)
        y1 = self._layer1(x.view(batchsize, *self.input_shape)).view(batchsize, -1)
        return y0 + (y1 - y0) * t


def divergence_bf(dx, y, **unused_kwargs):
    sum_diag = 0.
    for i in range(y.shape[1]):
        sum_diag += torch.autograd.grad(dx[:, i].sum(), y, create_graph=True)[0].contiguous()[:, i].contiguous()
    return sum_diag.contiguous()


def divergence_approx(z, x, e=None):
    if e is None:
        e = torch.randn(z.shape)
    e_dzdx = torch.autograd.grad(z, x, e, create_graph=True)[0]
    e_dzdx_e = e_dzdx * e
    approx_tr_dzdx = e_dzdx_e.sum(dim=1)
    return approx_tr_dzdx


class ODEnet(nn.Module):
    """
    Helper class to make neural nets for use in continuous normalizing flows
    """
    def __init__(self, hidden_dims, input_shape, strides, conv, layer_type="concat", nonlinearity="softplus"):
        super(ODEnet, self).__init__()
        assert layer_type in ("ignore", "hyper", "concat", "blend")
        assert nonlinearity in ("tanh", "relu", "softplus", "elu")

        self.nonlinearity = {"tanh": F.tanh, "relu": F.relu, "softplus": F.softplus, "elu": F.elu}[nonlinearity]
        if conv:
            assert len(strides) == len(hidden_dims) + 1
            base_layer = {"ignore": IgnoreConv2d, "hyper": HyperConv2d,
                          "concat": ConcatConv2d, "blend": BlendConv2d}[layer_type]
        else:
            strides = [None] * (len(hidden_dims) + 1)
            base_layer = {"ignore": IgnoreLinear, "hyper": HyperLinear, "concat": ConcatLinear,
                          "blend": BlendLinear}[layer_type]

        # build layers and add them
        layers = []
        hidden_shape = input_shape

        for dim_out, stride in zip(hidden_dims + (input_shape[0],), strides):
            if stride is None:
                layer_kwargs = {}
            elif stride == 1:
                layer_kwargs = {"ksize": 3, "stride": 1, "padding": 1, "transpose": False}
            elif stride == 2:
                layer_kwargs = {"ksize": 4, "stride": 2, "padding": 1, "transpose": False}
            elif stride == -2:
                layer_kwargs = {"ksize": 4, "stride": 2, "padding": 1, "transpose": True}
            else:
                raise ValueError('Unsupported stride: {}'.format(stride))

            layers.append(base_layer(hidden_shape, dim_out, **layer_kwargs))

            hidden_shape = list(copy.copy(hidden_shape))
            hidden_shape[0] = dim_out
            if stride == 2:
                hidden_shape[1], hidden_shape[2] = hidden_shape[1] // 2, hidden_shape[2] // 2
            elif stride == -2:
                hidden_shape[1], hidden_shape[2] = hidden_shape[1] * 2, hidden_shape[2] * 2

        self.layers = nn.ModuleList(layers)

    def forward(self, t, y):
        dx = y
        for l, layer in enumerate(self.layers):
            dx = layer(t, dx)
            # if not last layer, use nonlinearity
            if l < len(self.layers) - 1:
                dx = self.nonlinearity(dx)
        return dx


class ODEfunc(nn.Module):
    def __init__(self, gfunc, divergence_fn="approximate"):
        super(ODEfunc, self).__init__()
        self.gfunc = gfunc
        assert divergence_fn in ("brute_force", "approximate")
        if divergence_fn == "brute_force":
            self.divergence_fn = divergence_bf
        elif divergence_fn == "approximate":
            self.divergence_fn = divergence_approx

        self._e = None
        self._num_evals = 0

    def forward(self, t, y):
        # increment num evals
        self._num_evals += 1

        # to tensor
        t = torch.tensor(t).type_as(y)
        y = y[:, :-1]  # remove logp
        batchsize = y.shape[0]

        with torch.set_grad_enabled(True):
            y.requires_grad_(True)
            t.requires_grad_(True)
            dx = self.gfunc(t, y)

            divergence = self.divergence_fn(dx, y, e=self._e).view(batchsize, 1)
        return torch.cat([dx, -divergence], 1)


class CNF(nn.Module):
    def __init__(self, T, odeint, input_shape, gfunc, divergence_fn="approximate"):
        super(CNF, self).__init__()
        self.odefunc = ODEfunc(gfunc, divergence_fn=divergence_fn)
        self.input_shape = input_shape
        self.time_range = torch.tensor([0., float(T)])
        self.odeint = odeint

    def forward(self, z, logpz=None, integration_times=None, reverse=False, full_output=False):
=======
__all__ = ["CNF"]


class CNF(nn.Module):
    def __init__(self, odefunc, regularization_fns=None, solver='dopri5'):
        super(CNF, self).__init__()
        self.integration_times = nn.Parameter(torch.tensor([0.0, 0.3]))

        nreg = 0
        if regularization_fns is not None:
            for reg_fn in regularization_fns:
                odefunc = RegularizedODEfunc(odefunc, reg_fn)
                nreg += 1
        self.odefunc = odefunc
        self.nreg = nreg
        self.regularization_states = None
        self.solver = solver

    def forward(self, z, logpz=None, integration_times=None, reverse=False, atol=1e-6, rtol=1e-5):
>>>>>>> 80c84003
        if logpz is None:
            _logpz = torch.zeros(z.shape[0], 1).to(z)
        else:
            _logpz = logpz

        if integration_times is None:
            integration_times = self.integration_times
        if reverse:
            integration_times = _flip(integration_times, 0)

        # Fix noise throughout integration.
        self.odefunc.before_odeint(e=torch.randn(z.shape).to(z.device))

        # Add regularization states.
        reg_states = tuple(torch.zeros(1).to(z) for _ in range(self.nreg))

        state_t = odeint(
            self.odefunc, (z, _logpz) + reg_states, integration_times.to(z), atol=atol, rtol=rtol, method=self.solver
        )

        if len(integration_times) == 2:
            state_t = tuple(s[1] for s in state_t)

        z_t, logpz_t = state_t[:2]
        self.regularization_states = state_t[2:]

        if logpz is not None:
            return z_t, logpz_t
        else:
            return z_t

    def get_regularization_states(self):
        reg_states = self.regularization_states
        self.regularization_states = None
        return reg_states

    def num_evals(self):
        return self.odefunc._num_evals


def _flip(x, dim):
    indices = [slice(None)] * x.dim()
    indices[dim] = torch.arange(x.size(dim) - 1, -1, -1, dtype=torch.long, device=x.device)
    return x[tuple(indices)]<|MERGE_RESOLUTION|>--- conflicted
+++ resolved
@@ -1,350 +1,20 @@
 import torch
 import torch.nn as nn
 
-<<<<<<< HEAD
-
-def weights_init(m):
-    classname = m.__class__.__name__
-    if classname.find('Linear') != -1:
-        nn.init.constant_(m.weight, 0)
-        nn.init.normal_(m.bias, 0, 0.01)
-
-
-class GatedLinear(nn.Module):
-    def __init__(self, in_features, out_features):
-        super(GatedLinear, self).__init__()
-        self.layer_f = nn.Linear(in_features, out_features)
-        self.layer_g = nn.Linear(in_features, out_features)
-
-    def forward(self, x):
-            f = self.layer_f(x)
-            g = torch.sigmoid(self.layer_g(x))
-            return f * g
-
-
-class GatedConv(nn.Module):
-    def __init__(self, in_channels, out_channels, kernel_size, stride=1, padding=0, groups=1):
-        super(GatedConv, self).__init__()
-        self.layer_f = nn.Conv2d(
-            in_channels, out_channels, kernel_size,
-            stride=stride, padding=padding, dilation=1, groups=groups
-        )
-        self.layer_g = nn.Conv2d(
-            in_channels, out_channels, kernel_size,
-            stride=stride, padding=padding, dilation=1, groups=groups
-        )
-
-    def forward(self, x):
-        f = self.layer_f(x)
-        g = torch.sigmoid(self.layer_g(x))
-        return f * g
-
-
-class GatedConvTranspose(nn.Module):
-    def __init__(self, in_channels, out_channels, kernel_size, stride=1, padding=0, output_padding=0, groups=1):
-        super(GatedConvTranspose, self).__init__()
-        self.layer_f = nn.ConvTranspose2d(
-            in_channels, out_channels, kernel_size,
-            stride=stride, padding=padding, output_padding=output_padding, groups=groups
-        )
-        self.layer_g = nn.ConvTranspose2d(
-            in_channels, out_channels, kernel_size,
-            stride=stride, padding=padding, output_padding=output_padding, groups=groups
-        )
-
-    def forward(self, x):
-        f = self.layer_f(x)
-        g = torch.sigmoid(self.layer_g(x))
-        return f * g
-
-class HyperLinear(nn.Module):
-    def __init__(self, input_shape, dim_out, hypernet_dim=8, n_hidden=1, activation=nn.Tanh, **unused_kwargs):
-        super(HyperLinear, self).__init__()
-        self.dim_in = input_shape[0]
-        self.dim_out = dim_out
-        self.params_dim = self.dim_in * self.dim_out + self.dim_out
-
-        layers = []
-        dims = [1] + [hypernet_dim] * n_hidden + [self.params_dim]
-        for i in range(1, len(dims)):
-            layers.append(nn.Linear(dims[i - 1], dims[i]))
-            if i < len(dims) - 1:
-                layers.append(activation())
-        self._hypernet = nn.Sequential(*layers)
-        self._hypernet.apply(weights_init)
-
-    def forward(self, t, x):
-        params = self._hypernet(t.view(1, 1)).view(-1)
-        b = params[:self.dim_out].view(self.dim_out)
-        w = params[self.dim_out:].view(self.dim_out, self.dim_in)
-        return F.linear(x, w, b)
-
-
-class IgnoreLinear(nn.Module):
-    def __init__(self, input_shape, dim_out, layer_type=nn.Linear, **unused_kwargs):
-        super(IgnoreLinear, self).__init__()
-        self._layer = layer_type(input_shape[0], dim_out)
-
-    def forward(self, t, x):
-        return self._layer(x)
-
-
-class ConcatLinear(nn.Module):
-    def __init__(self, input_shape, dim_out, layer_type=nn.Linear, **unused_kwargs):
-        super(ConcatLinear, self).__init__()
-        self._layer = layer_type(input_shape[0] + 1, dim_out)
-
-    def forward(self, t, x):
-        tt = torch.ones_like(x[:, :1]) * t
-        ttx = torch.cat([tt, x], 1)
-        return self._layer(ttx)
-
-
-class BlendLinear(nn.Module):
-    def __init__(self, input_shape, dim_out, layer_type=nn.Linear, **unused_kwargs):
-        super(BlendLinear, self).__init__()
-        self._layer0 = layer_type(input_shape[0], dim_out)
-        self._layer1 = layer_type(input_shape[0], dim_out)
-
-    def forward(self, t, x):
-        y0 = self._layer0(x)
-        y1 = self._layer1(x)
-        return y0 + (y1 - y0) * t
-
-
-class HyperConv2d(nn.Module):
-    def __init__(
-        self, input_shape, dim_out, ksize=3, stride=1, padding=0, dilation=1, groups=1, bias=True, transpose=False,
-        **unused_kwargs
-    ):
-        super(HyperConv2d, self).__init__()
-        assert len(input_shape) == 3, "input_shape expected to be of (C, H, W)."
-        dim_in = input_shape[0]
-        assert dim_in % groups == 0 and dim_out % groups == 0, "dim_in and dim_out must both be divisible by groups."
-        self.dim_in = dim_in
-        self.dim_out = dim_out
-        self.ksize = ksize
-        self.stride = stride
-        self.padding = padding
-        self.dilation = dilation
-        self.groups = groups
-        self.bias = bias
-        self.transpose = transpose
-
-        self.params_dim = int(dim_in * dim_out * ksize * ksize / groups)
-        if self.bias:
-            self.params_dim += dim_out
-        self._hypernet = nn.Linear(1, self.params_dim)
-        self.conv_fn = F.conv_transpose2d if transpose else F.conv2d
-        self.input_shape = input_shape
-
-        self._hypernet.apply(weights_init)
-
-    def forward(self, t, x):
-        params = self._hypernet(t.view(1, 1)).view(-1)
-        weight_size = int(self.dim_in * self.dim_out * self.ksize * self.ksize / self.groups)
-        if self.transpose:
-            weight = params[:weight_size].view(self.dim_in, self.dim_out // self.groups, self.ksize, self.ksize)
-        else:
-            weight = params[:weight_size].view(self.dim_out, self.dim_in // self.groups, self.ksize, self.ksize)
-        bias = params[:self.dim_out].view(self.dim_out) if self.bias else None
-        batchsize = x.shape[0]
-        x = x.view(batchsize, *self.input_shape)
-        x = self.conv_fn(
-            x, weight=weight, bias=bias, stride=self.stride, padding=self.padding, groups=self.groups,
-            dilation=self.dilation
-        )
-        return x.view(batchsize, -1)
-
-
-class IgnoreConv2d(nn.Module):
-    def __init__(
-        self, input_shape, dim_out, ksize=3, stride=1, padding=0, dilation=1, groups=1, bias=True, transpose=False,
-        **unused_kwargs
-    ):
-        super(IgnoreConv2d, self).__init__()
-        assert len(input_shape) == 3, "input_shape expected to be of (C, H, W)."
-        dim_in = input_shape[0]
-        module = nn.ConvTranspose2d if transpose else nn.Conv2d
-        self._layer = module(
-            dim_in, dim_out, kernel_size=ksize, stride=stride, padding=padding, dilation=dilation, groups=groups,
-            bias=bias
-        )
-        self.input_shape = input_shape
-
-    def forward(self, t, x):
-        batchsize = x.shape[0]
-        return self._layer(x.view(batchsize, *self.input_shape)).view(batchsize, -1)
-
-
-class ConcatConv2d(nn.Module):
-    def __init__(
-        self, input_shape, dim_out, ksize=3, stride=1, padding=0, dilation=1, groups=1, bias=True, transpose=False,
-        **unused_kwargs
-    ):
-        super(ConcatConv2d, self).__init__()
-        assert len(input_shape) == 3, "input_shape expected to be of (C, H, W)."
-        dim_in = input_shape[0]
-        module = nn.ConvTranspose2d if transpose else nn.Conv2d
-        self._layer = module(
-            dim_in + 1, dim_out, kernel_size=ksize, stride=stride, padding=padding, dilation=dilation, groups=groups,
-            bias=bias
-        )
-        self.input_shape = input_shape
-=======
 from integrate import odeint_adjoint as odeint
->>>>>>> 80c84003
 
 from .wrappers.cnf_regularization import RegularizedODEfunc
 
-<<<<<<< HEAD
-
-class BlendConv2d(nn.Module):
-    def __init__(
-        self, input_shape, dim_out, ksize=3, stride=1, padding=0, dilation=1, groups=1, bias=True, transpose=False,
-        **unused_kwargs
-    ):
-        super(BlendConv2d, self).__init__()
-        assert len(input_shape) == 3, "input_shape expected to be of (C, H, W)."
-        dim_in = input_shape[0]
-        module = nn.ConvTranspose2d if transpose else nn.Conv2d
-        self._layer0 = module(
-            dim_in, dim_out, kernel_size=ksize, stride=stride, padding=padding, dilation=dilation, groups=groups,
-            bias=bias
-        )
-        self._layer1 = module(
-            dim_in, dim_out, kernel_size=ksize, stride=stride, padding=padding, dilation=dilation, groups=groups,
-            bias=bias
-        )
-        self.input_shape = input_shape
-
-    def forward(self, t, x):
-        batchsize = x.shape[0]
-        y0 = self._layer0(x.view(batchsize, *self.input_shape)).view(batchsize, -1)
-        y1 = self._layer1(x.view(batchsize, *self.input_shape)).view(batchsize, -1)
-        return y0 + (y1 - y0) * t
-
-
-def divergence_bf(dx, y, **unused_kwargs):
-    sum_diag = 0.
-    for i in range(y.shape[1]):
-        sum_diag += torch.autograd.grad(dx[:, i].sum(), y, create_graph=True)[0].contiguous()[:, i].contiguous()
-    return sum_diag.contiguous()
-
-
-def divergence_approx(z, x, e=None):
-    if e is None:
-        e = torch.randn(z.shape)
-    e_dzdx = torch.autograd.grad(z, x, e, create_graph=True)[0]
-    e_dzdx_e = e_dzdx * e
-    approx_tr_dzdx = e_dzdx_e.sum(dim=1)
-    return approx_tr_dzdx
-
-
-class ODEnet(nn.Module):
-    """
-    Helper class to make neural nets for use in continuous normalizing flows
-    """
-    def __init__(self, hidden_dims, input_shape, strides, conv, layer_type="concat", nonlinearity="softplus"):
-        super(ODEnet, self).__init__()
-        assert layer_type in ("ignore", "hyper", "concat", "blend")
-        assert nonlinearity in ("tanh", "relu", "softplus", "elu")
-
-        self.nonlinearity = {"tanh": F.tanh, "relu": F.relu, "softplus": F.softplus, "elu": F.elu}[nonlinearity]
-        if conv:
-            assert len(strides) == len(hidden_dims) + 1
-            base_layer = {"ignore": IgnoreConv2d, "hyper": HyperConv2d,
-                          "concat": ConcatConv2d, "blend": BlendConv2d}[layer_type]
-        else:
-            strides = [None] * (len(hidden_dims) + 1)
-            base_layer = {"ignore": IgnoreLinear, "hyper": HyperLinear, "concat": ConcatLinear,
-                          "blend": BlendLinear}[layer_type]
-
-        # build layers and add them
-        layers = []
-        hidden_shape = input_shape
-
-        for dim_out, stride in zip(hidden_dims + (input_shape[0],), strides):
-            if stride is None:
-                layer_kwargs = {}
-            elif stride == 1:
-                layer_kwargs = {"ksize": 3, "stride": 1, "padding": 1, "transpose": False}
-            elif stride == 2:
-                layer_kwargs = {"ksize": 4, "stride": 2, "padding": 1, "transpose": False}
-            elif stride == -2:
-                layer_kwargs = {"ksize": 4, "stride": 2, "padding": 1, "transpose": True}
-            else:
-                raise ValueError('Unsupported stride: {}'.format(stride))
-
-            layers.append(base_layer(hidden_shape, dim_out, **layer_kwargs))
-
-            hidden_shape = list(copy.copy(hidden_shape))
-            hidden_shape[0] = dim_out
-            if stride == 2:
-                hidden_shape[1], hidden_shape[2] = hidden_shape[1] // 2, hidden_shape[2] // 2
-            elif stride == -2:
-                hidden_shape[1], hidden_shape[2] = hidden_shape[1] * 2, hidden_shape[2] * 2
-
-        self.layers = nn.ModuleList(layers)
-
-    def forward(self, t, y):
-        dx = y
-        for l, layer in enumerate(self.layers):
-            dx = layer(t, dx)
-            # if not last layer, use nonlinearity
-            if l < len(self.layers) - 1:
-                dx = self.nonlinearity(dx)
-        return dx
-
-
-class ODEfunc(nn.Module):
-    def __init__(self, gfunc, divergence_fn="approximate"):
-        super(ODEfunc, self).__init__()
-        self.gfunc = gfunc
-        assert divergence_fn in ("brute_force", "approximate")
-        if divergence_fn == "brute_force":
-            self.divergence_fn = divergence_bf
-        elif divergence_fn == "approximate":
-            self.divergence_fn = divergence_approx
-
-        self._e = None
-        self._num_evals = 0
-
-    def forward(self, t, y):
-        # increment num evals
-        self._num_evals += 1
-
-        # to tensor
-        t = torch.tensor(t).type_as(y)
-        y = y[:, :-1]  # remove logp
-        batchsize = y.shape[0]
-
-        with torch.set_grad_enabled(True):
-            y.requires_grad_(True)
-            t.requires_grad_(True)
-            dx = self.gfunc(t, y)
-
-            divergence = self.divergence_fn(dx, y, e=self._e).view(batchsize, 1)
-        return torch.cat([dx, -divergence], 1)
-
-
-class CNF(nn.Module):
-    def __init__(self, T, odeint, input_shape, gfunc, divergence_fn="approximate"):
-        super(CNF, self).__init__()
-        self.odefunc = ODEfunc(gfunc, divergence_fn=divergence_fn)
-        self.input_shape = input_shape
-        self.time_range = torch.tensor([0., float(T)])
-        self.odeint = odeint
-
-    def forward(self, z, logpz=None, integration_times=None, reverse=False, full_output=False):
-=======
 __all__ = ["CNF"]
 
 
 class CNF(nn.Module):
-    def __init__(self, odefunc, regularization_fns=None, solver='dopri5'):
+    def __init__(self, odefunc, T=None, regularization_fns=None, solver='dopri5'):
         super(CNF, self).__init__()
-        self.integration_times = nn.Parameter(torch.tensor([0.0, 0.3]))
+        if T is None:
+            self.integration_times = nn.Parameter(torch.tensor([0.0, 1.0]))
+        else:
+            self.integration_times = torch.tensor([0.0, T])
 
         nreg = 0
         if regularization_fns is not None:
@@ -357,7 +27,6 @@
         self.solver = solver
 
     def forward(self, z, logpz=None, integration_times=None, reverse=False, atol=1e-6, rtol=1e-5):
->>>>>>> 80c84003
         if logpz is None:
             _logpz = torch.zeros(z.shape[0], 1).to(z)
         else:
